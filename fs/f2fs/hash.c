// SPDX-License-Identifier: GPL-2.0
/*
 * fs/f2fs/hash.c
 *
 * Copyright (c) 2012 Samsung Electronics Co., Ltd.
 *             http://www.samsung.com/
 *
 * Portions of this code from linux/fs/ext3/hash.c
 *
 * Copyright (C) 2002 by Theodore Ts'o
 */
#include <linux/types.h>
#include <linux/fs.h>
#include <linux/f2fs_fs.h>
#include <linux/cryptohash.h>
#include <linux/pagemap.h>
#include <linux/unicode.h>

#include "f2fs.h"

/*
 * Hashing code copied from ext3
 */
#define DELTA 0x9E3779B9

static void TEA_transform(unsigned int buf[4], unsigned int const in[])
{
	__u32 sum = 0;
	__u32 b0 = buf[0], b1 = buf[1];
	__u32 a = in[0], b = in[1], c = in[2], d = in[3];
	int n = 16;

	do {
		sum += DELTA;
		b0 += ((b1 << 4)+a) ^ (b1+sum) ^ ((b1 >> 5)+b);
		b1 += ((b0 << 4)+c) ^ (b0+sum) ^ ((b0 >> 5)+d);
	} while (--n);

	buf[0] += b0;
	buf[1] += b1;
}

static void str2hashbuf(const unsigned char *msg, size_t len,
				unsigned int *buf, int num)
{
	unsigned pad, val;
	int i;

	pad = (__u32)len | ((__u32)len << 8);
	pad |= pad << 16;

	val = pad;
	if (len > num * 4)
		len = num * 4;
	for (i = 0; i < len; i++) {
		if ((i % 4) == 0)
			val = pad;
		val = msg[i] + (val << 8);
		if ((i % 4) == 3) {
			*buf++ = val;
			val = pad;
			num--;
		}
	}
	if (--num >= 0)
		*buf++ = val;
	while (--num >= 0)
		*buf++ = pad;
}

<<<<<<< HEAD
static f2fs_hash_t __f2fs_dentry_hash(const struct inode *dir,
				const struct qstr *name_info,
				const struct fscrypt_name *fname)
=======
static u32 TEA_hash_name(const u8 *p, size_t len)
>>>>>>> 2d9a99d8
{
	__u32 in[8], buf[4];
<<<<<<< HEAD
	const unsigned char *name = name_info->name;
	size_t len = name_info->len;

	/* encrypted bigname case */
	if (fname && fname->is_ciphertext_name)
		return cpu_to_le32(fname->hash);

	if (is_dot_dotdot(name_info))
		return 0;
=======
>>>>>>> 2d9a99d8

	if (IS_CASEFOLDED(dir) && IS_ENCRYPTED(dir)) {
		f2fs_hash = cpu_to_le32(fscrypt_fname_siphash(dir, name_info));
		return f2fs_hash;
	}

	/* Initialize the default seed for the hash checksum functions */
	buf[0] = 0x67452301;
	buf[1] = 0xefcdab89;
	buf[2] = 0x98badcfe;
	buf[3] = 0x10325476;

	while (1) {
		str2hashbuf(p, len, in, 4);
		TEA_transform(buf, in);
		p += 16;
		if (len <= 16)
			break;
		len -= 16;
	}
	return buf[0] & ~F2FS_HASH_COL_BIT;
}

<<<<<<< HEAD
f2fs_hash_t f2fs_dentry_hash(const struct inode *dir,
		const struct qstr *name_info, const struct fscrypt_name *fname)
{
#ifdef CONFIG_UNICODE
	struct f2fs_sb_info *sbi = F2FS_SB(dir->i_sb);
	const struct unicode_map *um = dir->i_sb->s_encoding;
	int r, dlen;
	unsigned char *buff;
	struct qstr folded;
	const struct qstr *name = fname ? fname->usr_fname : name_info;
=======
/*
 * Compute @fname->hash.  For all directories, @fname->disk_name must be set.
 * For casefolded directories, @fname->usr_fname must be set, and also
 * @fname->cf_name if the filename is valid Unicode.
 */
void f2fs_hash_filename(const struct inode *dir, struct f2fs_filename *fname)
{
	const u8 *name = fname->disk_name.name;
	size_t len = fname->disk_name.len;
>>>>>>> 2d9a99d8

	WARN_ON_ONCE(!name);

<<<<<<< HEAD
	if (IS_ENCRYPTED(dir) && !fscrypt_has_encryption_key(dir))
		goto opaque_seq;

	buff = f2fs_kzalloc(sbi, sizeof(char) * PATH_MAX, GFP_KERNEL);
	if (!buff)
		return -ENOMEM;
	dlen = utf8_casefold(um, name, buff, PATH_MAX);
	if (dlen < 0) {
		kvfree(buff);
		goto opaque_seq;
	}
	folded.name = buff;
	folded.len = dlen;
	r = __f2fs_dentry_hash(dir, &folded, fname);

	kvfree(buff);
	return r;
=======
	if (is_dot_dotdot(name, len)) {
		fname->hash = 0;
		return;
	}
>>>>>>> 2d9a99d8

#ifdef CONFIG_UNICODE
	if (IS_CASEFOLDED(dir)) {
		/*
		 * If the casefolded name is provided, hash it instead of the
		 * on-disk name.  If the casefolded name is *not* provided, that
		 * should only be because the name wasn't valid Unicode, so fall
		 * back to treating the name as an opaque byte sequence.
		 */
		WARN_ON_ONCE(!fname->usr_fname->name);
		if (fname->cf_name.name) {
			name = fname->cf_name.name;
			len = fname->cf_name.len;
		} else {
			name = fname->usr_fname->name;
			len = fname->usr_fname->len;
		}
	}
#endif
<<<<<<< HEAD
	return __f2fs_dentry_hash(dir, name_info, fname);
=======
	fname->hash = cpu_to_le32(TEA_hash_name(name, len));
>>>>>>> 2d9a99d8
}<|MERGE_RESOLUTION|>--- conflicted
+++ resolved
@@ -68,32 +68,9 @@
 		*buf++ = pad;
 }
 
-<<<<<<< HEAD
-static f2fs_hash_t __f2fs_dentry_hash(const struct inode *dir,
-				const struct qstr *name_info,
-				const struct fscrypt_name *fname)
-=======
 static u32 TEA_hash_name(const u8 *p, size_t len)
->>>>>>> 2d9a99d8
 {
 	__u32 in[8], buf[4];
-<<<<<<< HEAD
-	const unsigned char *name = name_info->name;
-	size_t len = name_info->len;
-
-	/* encrypted bigname case */
-	if (fname && fname->is_ciphertext_name)
-		return cpu_to_le32(fname->hash);
-
-	if (is_dot_dotdot(name_info))
-		return 0;
-=======
->>>>>>> 2d9a99d8
-
-	if (IS_CASEFOLDED(dir) && IS_ENCRYPTED(dir)) {
-		f2fs_hash = cpu_to_le32(fscrypt_fname_siphash(dir, name_info));
-		return f2fs_hash;
-	}
 
 	/* Initialize the default seed for the hash checksum functions */
 	buf[0] = 0x67452301;
@@ -112,18 +89,6 @@
 	return buf[0] & ~F2FS_HASH_COL_BIT;
 }
 
-<<<<<<< HEAD
-f2fs_hash_t f2fs_dentry_hash(const struct inode *dir,
-		const struct qstr *name_info, const struct fscrypt_name *fname)
-{
-#ifdef CONFIG_UNICODE
-	struct f2fs_sb_info *sbi = F2FS_SB(dir->i_sb);
-	const struct unicode_map *um = dir->i_sb->s_encoding;
-	int r, dlen;
-	unsigned char *buff;
-	struct qstr folded;
-	const struct qstr *name = fname ? fname->usr_fname : name_info;
-=======
 /*
  * Compute @fname->hash.  For all directories, @fname->disk_name must be set.
  * For casefolded directories, @fname->usr_fname must be set, and also
@@ -133,34 +98,13 @@
 {
 	const u8 *name = fname->disk_name.name;
 	size_t len = fname->disk_name.len;
->>>>>>> 2d9a99d8
 
 	WARN_ON_ONCE(!name);
 
-<<<<<<< HEAD
-	if (IS_ENCRYPTED(dir) && !fscrypt_has_encryption_key(dir))
-		goto opaque_seq;
-
-	buff = f2fs_kzalloc(sbi, sizeof(char) * PATH_MAX, GFP_KERNEL);
-	if (!buff)
-		return -ENOMEM;
-	dlen = utf8_casefold(um, name, buff, PATH_MAX);
-	if (dlen < 0) {
-		kvfree(buff);
-		goto opaque_seq;
-	}
-	folded.name = buff;
-	folded.len = dlen;
-	r = __f2fs_dentry_hash(dir, &folded, fname);
-
-	kvfree(buff);
-	return r;
-=======
 	if (is_dot_dotdot(name, len)) {
 		fname->hash = 0;
 		return;
 	}
->>>>>>> 2d9a99d8
 
 #ifdef CONFIG_UNICODE
 	if (IS_CASEFOLDED(dir)) {
@@ -168,7 +112,9 @@
 		 * If the casefolded name is provided, hash it instead of the
 		 * on-disk name.  If the casefolded name is *not* provided, that
 		 * should only be because the name wasn't valid Unicode, so fall
-		 * back to treating the name as an opaque byte sequence.
+		 * back to treating the name as an opaque byte sequence.  Note
+		 * that to handle encrypted directories, the fallback must use
+		 * usr_fname (plaintext) rather than disk_name (ciphertext).
 		 */
 		WARN_ON_ONCE(!fname->usr_fname->name);
 		if (fname->cf_name.name) {
@@ -178,11 +124,14 @@
 			name = fname->usr_fname->name;
 			len = fname->usr_fname->len;
 		}
+		if (IS_ENCRYPTED(dir)) {
+			struct qstr tmp = QSTR_INIT(name, len);
+
+			fname->hash =
+				cpu_to_le32(fscrypt_fname_siphash(dir, &tmp));
+			return;
+		}
 	}
 #endif
-<<<<<<< HEAD
-	return __f2fs_dentry_hash(dir, name_info, fname);
-=======
 	fname->hash = cpu_to_le32(TEA_hash_name(name, len));
->>>>>>> 2d9a99d8
 }