/* linux/arch/arm/mach-s5pv210/mach-aquila.c
 *
 * Copyright (c) 2010 Samsung Electronics Co., Ltd.
 *		http://www.samsung.com/
 *
 * This program is free software; you can redistribute it and/or modify
 * it under the terms of the GNU General Public License version 2 as
 * published by the Free Software Foundation.
*/

#include <linux/kernel.h>
#include <linux/types.h>
#include <linux/init.h>
#include <linux/serial_core.h>
#include <linux/fb.h>
#include <linux/i2c.h>
#include <linux/i2c-gpio.h>
#include <linux/mfd/max8998.h>
#include <linux/mfd/wm8994/pdata.h>
#include <linux/regulator/fixed.h>
#include <linux/gpio_keys.h>
#include <linux/input.h>
#include <linux/gpio.h>

#include <asm/mach/arch.h>
#include <asm/mach/map.h>
#include <asm/setup.h>
#include <asm/mach-types.h>

#include <mach/map.h>
#include <mach/regs-clock.h>
#include <mach/regs-fb.h>

#include <plat/gpio-cfg.h>
#include <plat/regs-serial.h>
#include <plat/s5pv210.h>
#include <plat/devs.h>
#include <plat/cpu.h>
#include <plat/fb.h>
#include <plat/fimc-core.h>
#include <plat/sdhci.h>

/* Following are default values for UCON, ULCON and UFCON UART registers */
#define AQUILA_UCON_DEFAULT	(S3C2410_UCON_TXILEVEL |	\
				 S3C2410_UCON_RXILEVEL |	\
				 S3C2410_UCON_TXIRQMODE |	\
				 S3C2410_UCON_RXIRQMODE |	\
				 S3C2410_UCON_RXFIFO_TOI |	\
				 S3C2443_UCON_RXERR_IRQEN)

#define AQUILA_ULCON_DEFAULT	S3C2410_LCON_CS8

#define AQUILA_UFCON_DEFAULT	S3C2410_UFCON_FIFOMODE

static struct s3c2410_uartcfg aquila_uartcfgs[] __initdata = {
	[0] = {
		.hwport		= 0,
		.flags		= 0,
		.ucon		= AQUILA_UCON_DEFAULT,
		.ulcon		= AQUILA_ULCON_DEFAULT,
		/*
		 * Actually UART0 can support 256 bytes fifo, but aquila board
		 * supports 128 bytes fifo because of initial chip bug
		 */
		.ufcon		= AQUILA_UFCON_DEFAULT |
			S5PV210_UFCON_TXTRIG128 | S5PV210_UFCON_RXTRIG128,
	},
	[1] = {
		.hwport		= 1,
		.flags		= 0,
		.ucon		= AQUILA_UCON_DEFAULT,
		.ulcon		= AQUILA_ULCON_DEFAULT,
		.ufcon		= AQUILA_UFCON_DEFAULT |
			S5PV210_UFCON_TXTRIG64 | S5PV210_UFCON_RXTRIG64,
	},
	[2] = {
		.hwport		= 2,
		.flags		= 0,
		.ucon		= AQUILA_UCON_DEFAULT,
		.ulcon		= AQUILA_ULCON_DEFAULT,
		.ufcon		= AQUILA_UFCON_DEFAULT |
			S5PV210_UFCON_TXTRIG16 | S5PV210_UFCON_RXTRIG16,
	},
	[3] = {
		.hwport		= 3,
		.flags		= 0,
		.ucon		= AQUILA_UCON_DEFAULT,
		.ulcon		= AQUILA_ULCON_DEFAULT,
		.ufcon		= AQUILA_UFCON_DEFAULT |
			S5PV210_UFCON_TXTRIG16 | S5PV210_UFCON_RXTRIG16,
	},
};

/* Frame Buffer */
static struct s3c_fb_pd_win aquila_fb_win0 = {
	.win_mode = {
		.left_margin = 16,
		.right_margin = 16,
		.upper_margin = 3,
		.lower_margin = 28,
		.hsync_len = 2,
		.vsync_len = 2,
		.xres = 480,
		.yres = 800,
	},
	.max_bpp = 32,
	.default_bpp = 16,
};

static struct s3c_fb_pd_win aquila_fb_win1 = {
	.win_mode = {
		.left_margin = 16,
		.right_margin = 16,
		.upper_margin = 3,
		.lower_margin = 28,
		.hsync_len = 2,
		.vsync_len = 2,
		.xres = 480,
		.yres = 800,
	},
	.max_bpp = 32,
	.default_bpp = 16,
};

static struct s3c_fb_platdata aquila_lcd_pdata __initdata = {
	.win[0]		= &aquila_fb_win0,
	.win[1]		= &aquila_fb_win1,
	.vidcon0	= VIDCON0_VIDOUT_RGB | VIDCON0_PNRMODE_RGB,
	.vidcon1	= VIDCON1_INV_HSYNC | VIDCON1_INV_VSYNC |
			  VIDCON1_INV_VCLK | VIDCON1_INV_VDEN,
	.setup_gpio	= s5pv210_fb_gpio_setup_24bpp,
};

/* MAX8998 regulators */
#if defined(CONFIG_REGULATOR_MAX8998) || defined(CONFIG_REGULATOR_MAX8998_MODULE)

static struct regulator_init_data aquila_ldo2_data = {
	.constraints	= {
		.name		= "VALIVE_1.1V",
		.min_uV		= 1100000,
		.max_uV		= 1100000,
		.apply_uV	= 1,
		.always_on	= 1,
		.state_mem	= {
			.enabled = 1,
		},
	},
};

static struct regulator_init_data aquila_ldo3_data = {
	.constraints	= {
		.name		= "VUSB+MIPI_1.1V",
		.min_uV		= 1100000,
		.max_uV		= 1100000,
		.apply_uV	= 1,
		.always_on	= 1,
	},
};

static struct regulator_init_data aquila_ldo4_data = {
	.constraints	= {
		.name		= "VDAC_3.3V",
		.min_uV		= 3300000,
		.max_uV		= 3300000,
		.apply_uV	= 1,
	},
};

static struct regulator_init_data aquila_ldo5_data = {
	.constraints	= {
		.name		= "VTF_2.8V",
		.min_uV		= 2800000,
		.max_uV		= 2800000,
		.apply_uV	= 1,
	},
};

static struct regulator_init_data aquila_ldo6_data = {
	.constraints	= {
		.name		= "VCC_3.3V",
		.min_uV		= 3300000,
		.max_uV		= 3300000,
		.apply_uV	= 1,
	},
};

static struct regulator_init_data aquila_ldo7_data = {
	.constraints	= {
		.name		= "VCC_3.0V",
		.min_uV		= 3000000,
		.max_uV		= 3000000,
		.apply_uV	= 1,
		.boot_on	= 1,
		.always_on	= 1,
	},
};

static struct regulator_init_data aquila_ldo8_data = {
	.constraints	= {
		.name		= "VUSB+VADC_3.3V",
		.min_uV		= 3300000,
		.max_uV		= 3300000,
		.apply_uV	= 1,
		.always_on	= 1,
	},
};

static struct regulator_init_data aquila_ldo9_data = {
	.constraints	= {
		.name		= "VCC+VCAM_2.8V",
		.min_uV		= 2800000,
		.max_uV		= 2800000,
		.apply_uV	= 1,
		.always_on	= 1,
	},
};

static struct regulator_init_data aquila_ldo10_data = {
	.constraints	= {
		.name		= "VPLL_1.1V",
		.min_uV		= 1100000,
		.max_uV		= 1100000,
		.apply_uV	= 1,
		.boot_on	= 1,
	},
};

static struct regulator_init_data aquila_ldo11_data = {
	.constraints	= {
		.name		= "CAM_IO_2.8V",
		.min_uV		= 2800000,
		.max_uV		= 2800000,
		.apply_uV	= 1,
		.always_on	= 1,
	},
};

static struct regulator_init_data aquila_ldo12_data = {
	.constraints	= {
		.name		= "CAM_ISP_1.2V",
		.min_uV		= 1200000,
		.max_uV		= 1200000,
		.apply_uV	= 1,
		.always_on	= 1,
	},
};

static struct regulator_init_data aquila_ldo13_data = {
	.constraints	= {
		.name		= "CAM_A_2.8V",
		.min_uV		= 2800000,
		.max_uV		= 2800000,
		.apply_uV	= 1,
		.always_on	= 1,
	},
};

static struct regulator_init_data aquila_ldo14_data = {
	.constraints	= {
		.name		= "CAM_CIF_1.8V",
		.min_uV		= 1800000,
		.max_uV		= 1800000,
		.apply_uV	= 1,
		.always_on	= 1,
	},
};

static struct regulator_init_data aquila_ldo15_data = {
	.constraints	= {
		.name		= "CAM_AF_3.3V",
		.min_uV		= 3300000,
		.max_uV		= 3300000,
		.apply_uV	= 1,
		.always_on	= 1,
	},
};

static struct regulator_init_data aquila_ldo16_data = {
	.constraints	= {
		.name		= "VMIPI_1.8V",
		.min_uV		= 1800000,
		.max_uV		= 1800000,
		.apply_uV	= 1,
		.always_on	= 1,
	},
};

static struct regulator_init_data aquila_ldo17_data = {
	.constraints	= {
		.name		= "CAM_8M_1.8V",
		.min_uV		= 1800000,
		.max_uV		= 1800000,
		.apply_uV	= 1,
		.always_on	= 1,
	},
};

/* BUCK */
static struct regulator_consumer_supply buck1_consumer[] = {
	{	.supply	= "vddarm", },
};

static struct regulator_consumer_supply buck2_consumer[] = {
	{	.supply	= "vddint", },
};

static struct regulator_init_data aquila_buck1_data = {
	.constraints	= {
		.name		= "VARM_1.2V",
		.min_uV		= 1200000,
		.max_uV		= 1200000,
		.apply_uV	= 1,
		.valid_ops_mask	= REGULATOR_CHANGE_VOLTAGE |
				  REGULATOR_CHANGE_STATUS,
	},
	.num_consumer_supplies	= ARRAY_SIZE(buck1_consumer),
	.consumer_supplies	= buck1_consumer,
};

static struct regulator_init_data aquila_buck2_data = {
	.constraints	= {
		.name		= "VINT_1.2V",
		.min_uV		= 1200000,
		.max_uV		= 1200000,
		.apply_uV	= 1,
		.valid_ops_mask	= REGULATOR_CHANGE_VOLTAGE |
				  REGULATOR_CHANGE_STATUS,
	},
	.num_consumer_supplies	= ARRAY_SIZE(buck2_consumer),
	.consumer_supplies	= buck2_consumer,
};

static struct regulator_init_data aquila_buck3_data = {
	.constraints	= {
		.name		= "VCC_1.8V",
		.min_uV		= 1800000,
		.max_uV		= 1800000,
		.apply_uV	= 1,
		.state_mem	= {
			.enabled = 1,
		},
	},
};

static struct regulator_init_data aquila_buck4_data = {
	.constraints	= {
		.name		= "CAM_CORE_1.2V",
		.min_uV		= 1200000,
		.max_uV		= 1200000,
		.apply_uV	= 1,
		.always_on	= 1,
	},
};

static struct max8998_regulator_data aquila_regulators[] = {
	{ MAX8998_LDO2,  &aquila_ldo2_data },
	{ MAX8998_LDO3,  &aquila_ldo3_data },
	{ MAX8998_LDO4,  &aquila_ldo4_data },
	{ MAX8998_LDO5,  &aquila_ldo5_data },
	{ MAX8998_LDO6,  &aquila_ldo6_data },
	{ MAX8998_LDO7,  &aquila_ldo7_data },
	{ MAX8998_LDO8,  &aquila_ldo8_data },
	{ MAX8998_LDO9,  &aquila_ldo9_data },
	{ MAX8998_LDO10, &aquila_ldo10_data },
	{ MAX8998_LDO11, &aquila_ldo11_data },
	{ MAX8998_LDO12, &aquila_ldo12_data },
	{ MAX8998_LDO13, &aquila_ldo13_data },
	{ MAX8998_LDO14, &aquila_ldo14_data },
	{ MAX8998_LDO15, &aquila_ldo15_data },
	{ MAX8998_LDO16, &aquila_ldo16_data },
	{ MAX8998_LDO17, &aquila_ldo17_data },
	{ MAX8998_BUCK1, &aquila_buck1_data },
	{ MAX8998_BUCK2, &aquila_buck2_data },
	{ MAX8998_BUCK3, &aquila_buck3_data },
	{ MAX8998_BUCK4, &aquila_buck4_data },
};

static struct max8998_platform_data aquila_max8998_pdata = {
	.num_regulators	= ARRAY_SIZE(aquila_regulators),
	.regulators	= aquila_regulators,
	.buck1_set1	= S5PV210_GPH0(3),
	.buck1_set2	= S5PV210_GPH0(4),
	.buck2_set3	= S5PV210_GPH0(5),
<<<<<<< HEAD
	.buck1_max_voltage1 = 1200000,
	.buck1_max_voltage2 = 1200000,
	.buck2_max_voltage = 1200000,
=======
	.buck1_voltage1	= 1200000,
	.buck1_voltage2	= 1200000,
	.buck1_voltage3	= 1200000,
	.buck1_voltage4	= 1200000,
	.buck2_voltage1	= 1200000,
	.buck2_voltage2	= 1200000,
>>>>>>> 47ae63e0
};
#endif

static struct regulator_consumer_supply wm8994_fixed_voltage0_supplies[] = {
	{
		.dev_name	= "5-001a",
		.supply		= "DBVDD",
	}, {
		.dev_name	= "5-001a",
		.supply		= "AVDD2",
	}, {
		.dev_name	= "5-001a",
		.supply		= "CPVDD",
	},
};

static struct regulator_consumer_supply wm8994_fixed_voltage1_supplies[] = {
	{
		.dev_name	= "5-001a",
		.supply		= "SPKVDD1",
	}, {
		.dev_name	= "5-001a",
		.supply		= "SPKVDD2",
	},
};

static struct regulator_init_data wm8994_fixed_voltage0_init_data = {
	.constraints = {
		.always_on = 1,
	},
	.num_consumer_supplies	= ARRAY_SIZE(wm8994_fixed_voltage0_supplies),
	.consumer_supplies	= wm8994_fixed_voltage0_supplies,
};

static struct regulator_init_data wm8994_fixed_voltage1_init_data = {
	.constraints = {
		.always_on = 1,
	},
	.num_consumer_supplies	= ARRAY_SIZE(wm8994_fixed_voltage1_supplies),
	.consumer_supplies	= wm8994_fixed_voltage1_supplies,
};

static struct fixed_voltage_config wm8994_fixed_voltage0_config = {
	.supply_name	= "VCC_1.8V_PDA",
	.microvolts	= 1800000,
	.gpio		= -EINVAL,
	.init_data	= &wm8994_fixed_voltage0_init_data,
};

static struct fixed_voltage_config wm8994_fixed_voltage1_config = {
	.supply_name	= "V_BAT",
	.microvolts	= 3700000,
	.gpio		= -EINVAL,
	.init_data	= &wm8994_fixed_voltage1_init_data,
};

static struct platform_device wm8994_fixed_voltage0 = {
	.name		= "reg-fixed-voltage",
	.id		= 0,
	.dev		= {
		.platform_data	= &wm8994_fixed_voltage0_config,
	},
};

static struct platform_device wm8994_fixed_voltage1 = {
	.name		= "reg-fixed-voltage",
	.id		= 1,
	.dev		= {
		.platform_data	= &wm8994_fixed_voltage1_config,
	},
};

static struct regulator_consumer_supply wm8994_avdd1_supply = {
	.dev_name	= "5-001a",
	.supply		= "AVDD1",
};

static struct regulator_consumer_supply wm8994_dcvdd_supply = {
	.dev_name	= "5-001a",
	.supply		= "DCVDD",
};

static struct regulator_init_data wm8994_ldo1_data = {
	.constraints	= {
		.name		= "AVDD1_3.0V",
		.valid_ops_mask	= REGULATOR_CHANGE_STATUS,
	},
	.num_consumer_supplies	= 1,
	.consumer_supplies	= &wm8994_avdd1_supply,
};

static struct regulator_init_data wm8994_ldo2_data = {
	.constraints	= {
		.name		= "DCVDD_1.0V",
	},
	.num_consumer_supplies	= 1,
	.consumer_supplies	= &wm8994_dcvdd_supply,
};

static struct wm8994_pdata wm8994_platform_data = {
	/* configure gpio1 function: 0x0001(Logic level input/output) */
	.gpio_defaults[0] = 0x0001,
	/* configure gpio3/4/5/7 function for AIF2 voice */
	.gpio_defaults[2] = 0x8100,
	.gpio_defaults[3] = 0x8100,
	.gpio_defaults[4] = 0x8100,
	.gpio_defaults[6] = 0x0100,
	/* configure gpio8/9/10/11 function for AIF3 BT */
	.gpio_defaults[7] = 0x8100,
	.gpio_defaults[8] = 0x0100,
	.gpio_defaults[9] = 0x0100,
	.gpio_defaults[10] = 0x0100,
	.ldo[0]	= { S5PV210_MP03(6), NULL, &wm8994_ldo1_data },	/* XM0FRNB_2 */
	.ldo[1]	= { 0, NULL, &wm8994_ldo2_data },
};

/* GPIO I2C PMIC */
#define AP_I2C_GPIO_PMIC_BUS_4	4
static struct i2c_gpio_platform_data aquila_i2c_gpio_pmic_data = {
	.sda_pin	= S5PV210_GPJ4(0),	/* XMSMCSN */
	.scl_pin	= S5PV210_GPJ4(3),	/* XMSMIRQN */
};

static struct platform_device aquila_i2c_gpio_pmic = {
	.name		= "i2c-gpio",
	.id		= AP_I2C_GPIO_PMIC_BUS_4,
	.dev		= {
		.platform_data = &aquila_i2c_gpio_pmic_data,
	},
};

static struct i2c_board_info i2c_gpio_pmic_devs[] __initdata = {
#if defined(CONFIG_REGULATOR_MAX8998) || defined(CONFIG_REGULATOR_MAX8998_MODULE)
	{
		/* 0xCC when SRAD = 0 */
		I2C_BOARD_INFO("max8998", 0xCC >> 1),
		.platform_data = &aquila_max8998_pdata,
	},
#endif
};

/* GPIO I2C AP 1.8V */
#define AP_I2C_GPIO_BUS_5	5
static struct i2c_gpio_platform_data aquila_i2c_gpio5_data = {
	.sda_pin	= S5PV210_MP05(3),	/* XM0ADDR_11 */
	.scl_pin	= S5PV210_MP05(2),	/* XM0ADDR_10 */
};

static struct platform_device aquila_i2c_gpio5 = {
	.name		= "i2c-gpio",
	.id		= AP_I2C_GPIO_BUS_5,
	.dev		= {
		.platform_data	= &aquila_i2c_gpio5_data,
	},
};

static struct i2c_board_info i2c_gpio5_devs[] __initdata = {
	{
		/* CS/ADDR = low 0x34 (FYI: high = 0x36) */
		I2C_BOARD_INFO("wm8994", 0x1a),
		.platform_data	= &wm8994_platform_data,
	},
};

/* PMIC Power button */
static struct gpio_keys_button aquila_gpio_keys_table[] = {
	{
		.code 		= KEY_POWER,
		.gpio		= S5PV210_GPH2(6),
		.desc		= "gpio-keys: KEY_POWER",
		.type		= EV_KEY,
		.active_low	= 1,
		.wakeup		= 1,
		.debounce_interval = 1,
	},
};

static struct gpio_keys_platform_data aquila_gpio_keys_data = {
	.buttons	= aquila_gpio_keys_table,
	.nbuttons	= ARRAY_SIZE(aquila_gpio_keys_table),
};

static struct platform_device aquila_device_gpiokeys = {
	.name = "gpio-keys",
	.dev = {
		.platform_data = &aquila_gpio_keys_data,
	},
};

static void __init aquila_pmic_init(void)
{
	/* AP_PMIC_IRQ: EINT7 */
	s3c_gpio_cfgpin(S5PV210_GPH0(7), S3C_GPIO_SFN(0xf));
	s3c_gpio_setpull(S5PV210_GPH0(7), S3C_GPIO_PULL_UP);

	/* nPower: EINT22 */
	s3c_gpio_cfgpin(S5PV210_GPH2(6), S3C_GPIO_SFN(0xf));
	s3c_gpio_setpull(S5PV210_GPH2(6), S3C_GPIO_PULL_UP);
}

/* MoviNAND */
static struct s3c_sdhci_platdata aquila_hsmmc0_data __initdata = {
	.max_width		= 4,
	.cd_type		= S3C_SDHCI_CD_PERMANENT,
};

/* Wireless LAN */
static struct s3c_sdhci_platdata aquila_hsmmc1_data __initdata = {
	.max_width		= 4,
	.cd_type		= S3C_SDHCI_CD_EXTERNAL,
	/* ext_cd_{init,cleanup} callbacks will be added later */
};

/* External Flash */
#define AQUILA_EXT_FLASH_EN	S5PV210_MP05(4)
#define AQUILA_EXT_FLASH_CD	S5PV210_GPH3(4)
static struct s3c_sdhci_platdata aquila_hsmmc2_data __initdata = {
	.max_width		= 4,
	.cd_type		= S3C_SDHCI_CD_GPIO,
	.ext_cd_gpio		= AQUILA_EXT_FLASH_CD,
	.ext_cd_gpio_invert	= 1,
};

static void aquila_setup_sdhci(void)
{
	gpio_request(AQUILA_EXT_FLASH_EN, "FLASH_EN");
	gpio_direction_output(AQUILA_EXT_FLASH_EN, 1);

	s3c_sdhci0_set_platdata(&aquila_hsmmc0_data);
	s3c_sdhci1_set_platdata(&aquila_hsmmc1_data);
	s3c_sdhci2_set_platdata(&aquila_hsmmc2_data);
};

static struct platform_device *aquila_devices[] __initdata = {
	&aquila_i2c_gpio_pmic,
	&aquila_i2c_gpio5,
	&aquila_device_gpiokeys,
	&s3c_device_fb,
	&s5p_device_onenand,
	&s3c_device_hsmmc0,
	&s3c_device_hsmmc1,
	&s3c_device_hsmmc2,
	&s5p_device_fimc0,
	&s5p_device_fimc1,
	&s5p_device_fimc2,
	&s5pv210_device_iis0,
	&wm8994_fixed_voltage0,
	&wm8994_fixed_voltage1,
};

static void __init aquila_sound_init(void)
{
	unsigned int gpio;

	/* CODEC_XTAL_EN
	 *
	 * The Aquila board have a oscillator which provide main clock
	 * to WM8994 codec. The oscillator provide 24MHz clock to WM8994
	 * clock. Set gpio setting of "CODEC_XTAL_EN" to enable a oscillator.
	 * */
	gpio = S5PV210_GPH3(2);		/* XEINT_26 */
	gpio_request(gpio, "CODEC_XTAL_EN");
	s3c_gpio_cfgpin(gpio, S3C_GPIO_OUTPUT);
	s3c_gpio_setpull(gpio, S3C_GPIO_PULL_NONE);

	/* Ths main clock of WM8994 codec uses the output of CLKOUT pin.
	 * The CLKOUT[9:8] set to 0x3(XUSBXTI) of 0xE010E000(OTHERS)
	 * because it needs 24MHz clock to operate WM8994 codec.
	 */
	__raw_writel(__raw_readl(S5P_OTHERS) | (0x3 << 8), S5P_OTHERS);
}

static void __init aquila_map_io(void)
{
	s5p_init_io(NULL, 0, S5P_VA_CHIPID);
	s3c24xx_init_clocks(24000000);
	s3c24xx_init_uarts(aquila_uartcfgs, ARRAY_SIZE(aquila_uartcfgs));
}

static void __init aquila_machine_init(void)
{
	/* PMIC */
	aquila_pmic_init();
	i2c_register_board_info(AP_I2C_GPIO_PMIC_BUS_4, i2c_gpio_pmic_devs,
			ARRAY_SIZE(i2c_gpio_pmic_devs));
	/* SDHCI */
	aquila_setup_sdhci();

	s3c_fimc_setname(0, "s5p-fimc");
	s3c_fimc_setname(1, "s5p-fimc");
	s3c_fimc_setname(2, "s5p-fimc");

	/* SOUND */
	aquila_sound_init();
	i2c_register_board_info(AP_I2C_GPIO_BUS_5, i2c_gpio5_devs,
			ARRAY_SIZE(i2c_gpio5_devs));

	/* FB */
	s3c_fb_set_platdata(&aquila_lcd_pdata);

	platform_add_devices(aquila_devices, ARRAY_SIZE(aquila_devices));
}

MACHINE_START(AQUILA, "Aquila")
	/* Maintainers:
	   Marek Szyprowski <m.szyprowski@samsung.com>
	   Kyungmin Park <kyungmin.park@samsung.com> */
	.boot_params	= S5P_PA_SDRAM + 0x100,
	.init_irq	= s5pv210_init_irq,
	.map_io		= aquila_map_io,
	.init_machine	= aquila_machine_init,
	.timer		= &s3c24xx_timer,
MACHINE_END<|MERGE_RESOLUTION|>--- conflicted
+++ resolved
@@ -381,18 +381,12 @@
 	.buck1_set1	= S5PV210_GPH0(3),
 	.buck1_set2	= S5PV210_GPH0(4),
 	.buck2_set3	= S5PV210_GPH0(5),
-<<<<<<< HEAD
-	.buck1_max_voltage1 = 1200000,
-	.buck1_max_voltage2 = 1200000,
-	.buck2_max_voltage = 1200000,
-=======
 	.buck1_voltage1	= 1200000,
 	.buck1_voltage2	= 1200000,
 	.buck1_voltage3	= 1200000,
 	.buck1_voltage4	= 1200000,
 	.buck2_voltage1	= 1200000,
 	.buck2_voltage2	= 1200000,
->>>>>>> 47ae63e0
 };
 #endif
 
