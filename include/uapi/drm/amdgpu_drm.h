--- conflicted
+++ resolved
@@ -171,8 +171,6 @@
 /* unknown cause */
 #define AMDGPU_CTX_UNKNOWN_RESET	3
 
-<<<<<<< HEAD
-=======
 /* indicate gpu reset occured after ctx created */
 #define AMDGPU_CTX_QUERY2_FLAGS_RESET    (1<<0)
 /* indicate vram lost occured after ctx created */
@@ -180,7 +178,6 @@
 /* indicate some job from this context once cause gpu hang */
 #define AMDGPU_CTX_QUERY2_FLAGS_GUILTY   (1<<2)
 
->>>>>>> 661e50bc
 /* Context priority level */
 #define AMDGPU_CTX_PRIORITY_UNSET       -2048
 #define AMDGPU_CTX_PRIORITY_VERY_LOW    -1023
