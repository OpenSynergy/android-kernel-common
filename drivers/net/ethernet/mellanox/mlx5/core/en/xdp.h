/*
 * Copyright (c) 2018, Mellanox Technologies. All rights reserved.
 *
 * This software is available to you under a choice of one of two
 * licenses.  You may choose to be licensed under the terms of the GNU
 * General Public License (GPL) Version 2, available from the file
 * COPYING in the main directory of this source tree, or the
 * OpenIB.org BSD license below:
 *
 *     Redistribution and use in source and binary forms, with or
 *     without modification, are permitted provided that the following
 *     conditions are met:
 *
 *      - Redistributions of source code must retain the above
 *        copyright notice, this list of conditions and the following
 *        disclaimer.
 *
 *      - Redistributions in binary form must reproduce the above
 *        copyright notice, this list of conditions and the following
 *        disclaimer in the documentation and/or other materials
 *        provided with the distribution.
 *
 * THE SOFTWARE IS PROVIDED "AS IS", WITHOUT WARRANTY OF ANY KIND,
 * EXPRESS OR IMPLIED, INCLUDING BUT NOT LIMITED TO THE WARRANTIES OF
 * MERCHANTABILITY, FITNESS FOR A PARTICULAR PURPOSE AND
 * NONINFRINGEMENT. IN NO EVENT SHALL THE AUTHORS OR COPYRIGHT HOLDERS
 * BE LIABLE FOR ANY CLAIM, DAMAGES OR OTHER LIABILITY, WHETHER IN AN
 * ACTION OF CONTRACT, TORT OR OTHERWISE, ARISING FROM, OUT OF OR IN
 * CONNECTION WITH THE SOFTWARE OR THE USE OR OTHER DEALINGS IN THE
 * SOFTWARE.
 */
#ifndef __MLX5_EN_XDP_H__
#define __MLX5_EN_XDP_H__

#include "en.h"

#define MLX5E_XDP_MIN_INLINE (ETH_HLEN + VLAN_HLEN)
#define MLX5E_XDP_TX_EMPTY_DS_COUNT \
	(sizeof(struct mlx5e_tx_wqe) / MLX5_SEND_WQE_DS)
#define MLX5E_XDP_TX_DS_COUNT (MLX5E_XDP_TX_EMPTY_DS_COUNT + 1 /* SG DS */)

int mlx5e_xdp_max_mtu(struct mlx5e_params *params);
bool mlx5e_xdp_handle(struct mlx5e_rq *rq, struct mlx5e_dma_info *di,
		      void *va, u16 *rx_headroom, u32 *len);
bool mlx5e_poll_xdpsq_cq(struct mlx5e_cq *cq, struct mlx5e_rq *rq);
void mlx5e_free_xdpsq_descs(struct mlx5e_xdpsq *sq, struct mlx5e_rq *rq);
void mlx5e_set_xmit_fp(struct mlx5e_xdpsq *sq, bool is_mpw);
void mlx5e_xdp_rx_poll_complete(struct mlx5e_rq *rq);
int mlx5e_xdp_xmit(struct net_device *dev, int n, struct xdp_frame **frames,
		   u32 flags);

static inline void mlx5e_xdp_tx_enable(struct mlx5e_priv *priv)
{
	set_bit(MLX5E_STATE_XDP_TX_ENABLED, &priv->state);
}

static inline void mlx5e_xdp_tx_disable(struct mlx5e_priv *priv)
{
	clear_bit(MLX5E_STATE_XDP_TX_ENABLED, &priv->state);
	/* let other device's napi(s) see our new state */
	synchronize_rcu();
}

static inline bool mlx5e_xdp_tx_is_enabled(struct mlx5e_priv *priv)
{
	return test_bit(MLX5E_STATE_XDP_TX_ENABLED, &priv->state);
}

static inline void mlx5e_xmit_xdp_doorbell(struct mlx5e_xdpsq *sq)
{
	if (sq->doorbell_cseg) {
		mlx5e_notify_hw(&sq->wq, sq->pc, sq->uar_map, sq->doorbell_cseg);
		sq->doorbell_cseg = NULL;
	}
}

<<<<<<< HEAD
static inline void
mlx5e_xdp_mpwqe_add_dseg(struct mlx5e_xdpsq *sq, dma_addr_t dma_addr, u16 dma_len)
{
	struct mlx5e_xdp_mpwqe *session = &sq->mpwqe;
	struct mlx5_wqe_data_seg *dseg =
		(struct mlx5_wqe_data_seg *)session->wqe + session->ds_count++;

	dseg->addr       = cpu_to_be64(dma_addr);
	dseg->byte_count = cpu_to_be32(dma_len);
	dseg->lkey       = sq->mkey_be;
=======
/* Enable inline WQEs to shift some load from a congested HCA (HW) to
 * a less congested cpu (SW).
 */
static inline void mlx5e_xdp_update_inline_state(struct mlx5e_xdpsq *sq)
{
	u16 outstanding = sq->xdpi_fifo_pc - sq->xdpi_fifo_cc;
	struct mlx5e_xdp_mpwqe *session = &sq->mpwqe;

#define MLX5E_XDP_INLINE_WATERMARK_LOW	10
#define MLX5E_XDP_INLINE_WATERMARK_HIGH 128

	if (session->inline_on) {
		if (outstanding <= MLX5E_XDP_INLINE_WATERMARK_LOW)
			session->inline_on = 0;
		return;
	}

	/* inline is false */
	if (outstanding >= MLX5E_XDP_INLINE_WATERMARK_HIGH)
		session->inline_on = 1;
}

static inline void
mlx5e_xdp_mpwqe_add_dseg(struct mlx5e_xdpsq *sq, struct mlx5e_xdp_info *xdpi,
			 struct mlx5e_xdpsq_stats *stats)
{
	struct mlx5e_xdp_mpwqe *session = &sq->mpwqe;
	dma_addr_t dma_addr    = xdpi->dma_addr;
	struct xdp_frame *xdpf = xdpi->xdpf;
	struct mlx5_wqe_data_seg *dseg =
		(struct mlx5_wqe_data_seg *)session->wqe + session->ds_count;
	u16 dma_len = xdpf->len;

	session->pkt_count++;

#define MLX5E_XDP_INLINE_WQE_SZ_THRSD (256 - sizeof(struct mlx5_wqe_inline_seg))

	if (session->inline_on && dma_len <= MLX5E_XDP_INLINE_WQE_SZ_THRSD) {
		struct mlx5_wqe_inline_seg *inline_dseg =
			(struct mlx5_wqe_inline_seg *)dseg;
		u16 ds_len = sizeof(*inline_dseg) + dma_len;
		u16 ds_cnt = DIV_ROUND_UP(ds_len, MLX5_SEND_WQE_DS);

		if (unlikely(session->ds_count + ds_cnt > session->max_ds_count)) {
			/* Not enough space for inline wqe, send with memory pointer */
			session->complete = true;
			goto no_inline;
		}

		inline_dseg->byte_count = cpu_to_be32(dma_len | MLX5_INLINE_SEG);
		memcpy(inline_dseg->data, xdpf->data, dma_len);

		session->ds_count += ds_cnt;
		stats->inlnw++;
		return;
	}

no_inline:
	dseg->addr       = cpu_to_be64(dma_addr);
	dseg->byte_count = cpu_to_be32(dma_len);
	dseg->lkey       = sq->mkey_be;
	session->ds_count++;
>>>>>>> 0ecfebd2
}

static inline void mlx5e_xdpsq_fetch_wqe(struct mlx5e_xdpsq *sq,
					 struct mlx5e_tx_wqe **wqe)
{
	struct mlx5_wq_cyc *wq = &sq->wq;
	u16 pi = mlx5_wq_cyc_ctr2ix(wq, sq->pc);
<<<<<<< HEAD

	*wqe = mlx5_wq_cyc_get_wqe(wq, pi);
	memset(*wqe, 0, sizeof(**wqe));
}

static inline void
mlx5e_xdpi_fifo_push(struct mlx5e_xdp_info_fifo *fifo,
		     struct mlx5e_xdp_info *xi)
{
	u32 i = (*fifo->pc)++ & fifo->mask;

	fifo->xi[i] = *xi;
}

static inline struct mlx5e_xdp_info
mlx5e_xdpi_fifo_pop(struct mlx5e_xdp_info_fifo *fifo)
{
	return fifo->xi[(*fifo->cc)++ & fifo->mask];
=======

	*wqe = mlx5_wq_cyc_get_wqe(wq, pi);
	memset(*wqe, 0, sizeof(**wqe));
}

static inline void
mlx5e_xdpi_fifo_push(struct mlx5e_xdp_info_fifo *fifo,
		     struct mlx5e_xdp_info *xi)
{
	u32 i = (*fifo->pc)++ & fifo->mask;

	fifo->xi[i] = *xi;
>>>>>>> 0ecfebd2
}

static inline struct mlx5e_xdp_info
mlx5e_xdpi_fifo_pop(struct mlx5e_xdp_info_fifo *fifo)
{
	return fifo->xi[(*fifo->cc)++ & fifo->mask];
}
#endif<|MERGE_RESOLUTION|>--- conflicted
+++ resolved
@@ -74,18 +74,6 @@
 	}
 }
 
-<<<<<<< HEAD
-static inline void
-mlx5e_xdp_mpwqe_add_dseg(struct mlx5e_xdpsq *sq, dma_addr_t dma_addr, u16 dma_len)
-{
-	struct mlx5e_xdp_mpwqe *session = &sq->mpwqe;
-	struct mlx5_wqe_data_seg *dseg =
-		(struct mlx5_wqe_data_seg *)session->wqe + session->ds_count++;
-
-	dseg->addr       = cpu_to_be64(dma_addr);
-	dseg->byte_count = cpu_to_be32(dma_len);
-	dseg->lkey       = sq->mkey_be;
-=======
 /* Enable inline WQEs to shift some load from a congested HCA (HW) to
  * a less congested cpu (SW).
  */
@@ -148,7 +136,6 @@
 	dseg->byte_count = cpu_to_be32(dma_len);
 	dseg->lkey       = sq->mkey_be;
 	session->ds_count++;
->>>>>>> 0ecfebd2
 }
 
 static inline void mlx5e_xdpsq_fetch_wqe(struct mlx5e_xdpsq *sq,
@@ -156,7 +143,6 @@
 {
 	struct mlx5_wq_cyc *wq = &sq->wq;
 	u16 pi = mlx5_wq_cyc_ctr2ix(wq, sq->pc);
-<<<<<<< HEAD
 
 	*wqe = mlx5_wq_cyc_get_wqe(wq, pi);
 	memset(*wqe, 0, sizeof(**wqe));
@@ -175,25 +161,5 @@
 mlx5e_xdpi_fifo_pop(struct mlx5e_xdp_info_fifo *fifo)
 {
 	return fifo->xi[(*fifo->cc)++ & fifo->mask];
-=======
-
-	*wqe = mlx5_wq_cyc_get_wqe(wq, pi);
-	memset(*wqe, 0, sizeof(**wqe));
-}
-
-static inline void
-mlx5e_xdpi_fifo_push(struct mlx5e_xdp_info_fifo *fifo,
-		     struct mlx5e_xdp_info *xi)
-{
-	u32 i = (*fifo->pc)++ & fifo->mask;
-
-	fifo->xi[i] = *xi;
->>>>>>> 0ecfebd2
-}
-
-static inline struct mlx5e_xdp_info
-mlx5e_xdpi_fifo_pop(struct mlx5e_xdp_info_fifo *fifo)
-{
-	return fifo->xi[(*fifo->cc)++ & fifo->mask];
 }
 #endif