--- conflicted
+++ resolved
@@ -5,10 +5,6 @@
 config XIL_AXIS_FIFO
 	tristate "Xilinx AXI-Stream FIFO IP core driver"
 	depends on OF
-<<<<<<< HEAD
-	default n
-=======
->>>>>>> 0ecfebd2
 	help
 	  This adds support for the Xilinx AXI-Stream FIFO IP core driver.
 	  The AXI Streaming FIFO allows memory mapped access to a AXI Streaming
