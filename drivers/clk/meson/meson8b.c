/*
 * AmLogic S802 (Meson8) / S805 (Meson8b) / S812 (Meson8m2) Clock Controller
 * Driver
 *
 * Copyright (c) 2015 Endless Mobile, Inc.
 * Author: Carlo Caione <carlo@endlessm.com>
 *
 * Copyright (c) 2016 BayLibre, Inc.
 * Michael Turquette <mturquette@baylibre.com>
 *
 * This program is free software; you can redistribute it and/or modify it
 * under the terms and conditions of the GNU General Public License,
 * version 2, as published by the Free Software Foundation.
 *
 * This program is distributed in the hope it will be useful, but WITHOUT
 * ANY WARRANTY; without even the implied warranty of MERCHANTABILITY or
 * FITNESS FOR A PARTICULAR PURPOSE.  See the GNU General Public License for
 * more details.
 *
 * You should have received a copy of the GNU General Public License along with
 * this program.  If not, see <http://www.gnu.org/licenses/>.
 */

#include <linux/clk.h>
#include <linux/clk-provider.h>
#include <linux/init.h>
#include <linux/of_address.h>
#include <linux/platform_device.h>
#include <linux/reset-controller.h>
#include <linux/slab.h>
#include <linux/regmap.h>

#include "clkc.h"
#include "meson8b.h"
#include "clk-regmap.h"

static DEFINE_SPINLOCK(meson_clk_lock);

static void __iomem *clk_base;

struct meson8b_clk_reset {
	struct reset_controller_dev reset;
	void __iomem *base;
};

static const struct pll_rate_table sys_pll_rate_table[] = {
	PLL_RATE(312000000, 52, 1, 2),
	PLL_RATE(336000000, 56, 1, 2),
	PLL_RATE(360000000, 60, 1, 2),
	PLL_RATE(384000000, 64, 1, 2),
	PLL_RATE(408000000, 68, 1, 2),
	PLL_RATE(432000000, 72, 1, 2),
	PLL_RATE(456000000, 76, 1, 2),
	PLL_RATE(480000000, 80, 1, 2),
	PLL_RATE(504000000, 84, 1, 2),
	PLL_RATE(528000000, 88, 1, 2),
	PLL_RATE(552000000, 92, 1, 2),
	PLL_RATE(576000000, 96, 1, 2),
	PLL_RATE(600000000, 50, 1, 1),
	PLL_RATE(624000000, 52, 1, 1),
	PLL_RATE(648000000, 54, 1, 1),
	PLL_RATE(672000000, 56, 1, 1),
	PLL_RATE(696000000, 58, 1, 1),
	PLL_RATE(720000000, 60, 1, 1),
	PLL_RATE(744000000, 62, 1, 1),
	PLL_RATE(768000000, 64, 1, 1),
	PLL_RATE(792000000, 66, 1, 1),
	PLL_RATE(816000000, 68, 1, 1),
	PLL_RATE(840000000, 70, 1, 1),
	PLL_RATE(864000000, 72, 1, 1),
	PLL_RATE(888000000, 74, 1, 1),
	PLL_RATE(912000000, 76, 1, 1),
	PLL_RATE(936000000, 78, 1, 1),
	PLL_RATE(960000000, 80, 1, 1),
	PLL_RATE(984000000, 82, 1, 1),
	PLL_RATE(1008000000, 84, 1, 1),
	PLL_RATE(1032000000, 86, 1, 1),
	PLL_RATE(1056000000, 88, 1, 1),
	PLL_RATE(1080000000, 90, 1, 1),
	PLL_RATE(1104000000, 92, 1, 1),
	PLL_RATE(1128000000, 94, 1, 1),
	PLL_RATE(1152000000, 96, 1, 1),
	PLL_RATE(1176000000, 98, 1, 1),
	PLL_RATE(1200000000, 50, 1, 0),
	PLL_RATE(1224000000, 51, 1, 0),
	PLL_RATE(1248000000, 52, 1, 0),
	PLL_RATE(1272000000, 53, 1, 0),
	PLL_RATE(1296000000, 54, 1, 0),
	PLL_RATE(1320000000, 55, 1, 0),
	PLL_RATE(1344000000, 56, 1, 0),
	PLL_RATE(1368000000, 57, 1, 0),
	PLL_RATE(1392000000, 58, 1, 0),
	PLL_RATE(1416000000, 59, 1, 0),
	PLL_RATE(1440000000, 60, 1, 0),
	PLL_RATE(1464000000, 61, 1, 0),
	PLL_RATE(1488000000, 62, 1, 0),
	PLL_RATE(1512000000, 63, 1, 0),
	PLL_RATE(1536000000, 64, 1, 0),
	{ /* sentinel */ },
};

static struct clk_fixed_rate meson8b_xtal = {
	.fixed_rate = 24000000,
	.hw.init = &(struct clk_init_data){
		.name = "xtal",
		.num_parents = 0,
		.ops = &clk_fixed_rate_ops,
	},
};

static struct clk_regmap meson8b_fixed_pll = {
	.data = &(struct meson_clk_pll_data){
		.m = {
			.reg_off = HHI_MPLL_CNTL,
			.shift   = 0,
			.width   = 9,
		},
		.n = {
			.reg_off = HHI_MPLL_CNTL,
			.shift   = 9,
			.width   = 5,
		},
		.od = {
			.reg_off = HHI_MPLL_CNTL,
			.shift   = 16,
			.width   = 2,
		},
		.frac = {
			.reg_off = HHI_MPLL_CNTL2,
			.shift   = 0,
			.width   = 12,
		},
		.l = {
			.reg_off = HHI_MPLL_CNTL,
			.shift   = 31,
			.width   = 1,
		},
		.rst = {
			.reg_off = HHI_MPLL_CNTL,
			.shift   = 29,
			.width   = 1,
		},
	},
	.hw.init = &(struct clk_init_data){
		.name = "fixed_pll",
		.ops = &meson_clk_pll_ro_ops,
		.parent_names = (const char *[]){ "xtal" },
		.num_parents = 1,
		.flags = CLK_GET_RATE_NOCACHE,
	},
};

static struct clk_regmap meson8b_vid_pll = {
	.data = &(struct meson_clk_pll_data){
		.m = {
			.reg_off = HHI_VID_PLL_CNTL,
			.shift   = 0,
			.width   = 9,
		},
		.n = {
			.reg_off = HHI_VID_PLL_CNTL,
			.shift   = 9,
			.width   = 5,
		},
		.od = {
			.reg_off = HHI_VID_PLL_CNTL,
			.shift   = 16,
			.width   = 2,
		},
		.l = {
			.reg_off = HHI_VID_PLL_CNTL,
			.shift   = 31,
			.width   = 1,
		},
		.rst = {
			.reg_off = HHI_VID_PLL_CNTL,
			.shift   = 29,
			.width   = 1,
		},
	},
	.hw.init = &(struct clk_init_data){
		.name = "vid_pll",
		.ops = &meson_clk_pll_ro_ops,
		.parent_names = (const char *[]){ "xtal" },
		.num_parents = 1,
		.flags = CLK_GET_RATE_NOCACHE,
	},
};

static struct clk_regmap meson8b_sys_pll = {
	.data = &(struct meson_clk_pll_data){
		.m = {
			.reg_off = HHI_SYS_PLL_CNTL,
			.shift   = 0,
			.width   = 9,
		},
		.n = {
			.reg_off = HHI_SYS_PLL_CNTL,
			.shift   = 9,
			.width   = 5,
		},
		.od = {
			.reg_off = HHI_SYS_PLL_CNTL,
			.shift   = 16,
			.width   = 2,
		},
		.l = {
			.reg_off = HHI_SYS_PLL_CNTL,
			.shift   = 31,
			.width   = 1,
		},
		.rst = {
			.reg_off = HHI_SYS_PLL_CNTL,
			.shift   = 29,
			.width   = 1,
		},
		.table = sys_pll_rate_table,
	},
	.hw.init = &(struct clk_init_data){
		.name = "sys_pll",
		.ops = &meson_clk_pll_ro_ops,
		.parent_names = (const char *[]){ "xtal" },
		.num_parents = 1,
		.flags = CLK_GET_RATE_NOCACHE,
	},
};

static struct clk_fixed_factor meson8b_fclk_div2_div = {
	.mult = 1,
	.div = 2,
	.hw.init = &(struct clk_init_data){
		.name = "fclk_div2_div",
		.ops = &clk_fixed_factor_ops,
		.parent_names = (const char *[]){ "fixed_pll" },
		.num_parents = 1,
	},
};

static struct clk_regmap meson8b_fclk_div2 = {
	.data = &(struct clk_regmap_gate_data){
		.offset = HHI_MPLL_CNTL6,
		.bit_idx = 27,
	},
	.hw.init = &(struct clk_init_data){
		.name = "fclk_div2",
		.ops = &clk_regmap_gate_ops,
		.parent_names = (const char *[]){ "fclk_div2_div" },
		.num_parents = 1,
	},
};

static struct clk_fixed_factor meson8b_fclk_div3_div = {
	.mult = 1,
	.div = 3,
	.hw.init = &(struct clk_init_data){
<<<<<<< HEAD
		.name = "fclk_div_div3",
=======
		.name = "fclk_div3_div",
>>>>>>> 4b64487f
		.ops = &clk_fixed_factor_ops,
		.parent_names = (const char *[]){ "fixed_pll" },
		.num_parents = 1,
	},
};

static struct clk_regmap meson8b_fclk_div3 = {
	.data = &(struct clk_regmap_gate_data){
		.offset = HHI_MPLL_CNTL6,
		.bit_idx = 28,
	},
	.hw.init = &(struct clk_init_data){
		.name = "fclk_div3",
		.ops = &clk_regmap_gate_ops,
		.parent_names = (const char *[]){ "fclk_div3_div" },
		.num_parents = 1,
	},
};

static struct clk_fixed_factor meson8b_fclk_div4_div = {
	.mult = 1,
	.div = 4,
	.hw.init = &(struct clk_init_data){
		.name = "fclk_div4_div",
		.ops = &clk_fixed_factor_ops,
		.parent_names = (const char *[]){ "fixed_pll" },
		.num_parents = 1,
	},
};

static struct clk_regmap meson8b_fclk_div4 = {
	.data = &(struct clk_regmap_gate_data){
		.offset = HHI_MPLL_CNTL6,
		.bit_idx = 29,
	},
	.hw.init = &(struct clk_init_data){
		.name = "fclk_div4",
		.ops = &clk_regmap_gate_ops,
		.parent_names = (const char *[]){ "fclk_div4_div" },
		.num_parents = 1,
	},
};

static struct clk_fixed_factor meson8b_fclk_div5_div = {
	.mult = 1,
	.div = 5,
	.hw.init = &(struct clk_init_data){
		.name = "fclk_div5_div",
		.ops = &clk_fixed_factor_ops,
		.parent_names = (const char *[]){ "fixed_pll" },
		.num_parents = 1,
	},
};

static struct clk_regmap meson8b_fclk_div5 = {
	.data = &(struct clk_regmap_gate_data){
		.offset = HHI_MPLL_CNTL6,
		.bit_idx = 30,
	},
	.hw.init = &(struct clk_init_data){
		.name = "fclk_div5",
		.ops = &clk_regmap_gate_ops,
		.parent_names = (const char *[]){ "fclk_div5_div" },
		.num_parents = 1,
	},
};

static struct clk_fixed_factor meson8b_fclk_div7_div = {
	.mult = 1,
	.div = 7,
	.hw.init = &(struct clk_init_data){
		.name = "fclk_div7_div",
		.ops = &clk_fixed_factor_ops,
		.parent_names = (const char *[]){ "fixed_pll" },
		.num_parents = 1,
	},
};

static struct clk_regmap meson8b_fclk_div7 = {
	.data = &(struct clk_regmap_gate_data){
		.offset = HHI_MPLL_CNTL6,
		.bit_idx = 31,
	},
	.hw.init = &(struct clk_init_data){
		.name = "fclk_div7",
		.ops = &clk_regmap_gate_ops,
		.parent_names = (const char *[]){ "fclk_div7_div" },
		.num_parents = 1,
	},
};

static struct clk_regmap meson8b_mpll_prediv = {
	.data = &(struct clk_regmap_div_data){
		.offset = HHI_MPLL_CNTL5,
		.shift = 12,
		.width = 1,
	},
	.hw.init = &(struct clk_init_data){
		.name = "mpll_prediv",
		.ops = &clk_regmap_divider_ro_ops,
		.parent_names = (const char *[]){ "fixed_pll" },
		.num_parents = 1,
	},
};

static struct clk_regmap meson8b_mpll0_div = {
	.data = &(struct meson_clk_mpll_data){
		.sdm = {
			.reg_off = HHI_MPLL_CNTL7,
			.shift   = 0,
			.width   = 14,
		},
		.sdm_en = {
			.reg_off = HHI_MPLL_CNTL7,
			.shift   = 15,
			.width   = 1,
		},
		.n2 = {
			.reg_off = HHI_MPLL_CNTL7,
			.shift   = 16,
			.width   = 9,
		},
		.ssen = {
			.reg_off = HHI_MPLL_CNTL,
			.shift   = 25,
			.width   = 1,
		},
		.lock = &meson_clk_lock,
	},
	.hw.init = &(struct clk_init_data){
		.name = "mpll0_div",
		.ops = &meson_clk_mpll_ops,
		.parent_names = (const char *[]){ "mpll_prediv" },
		.num_parents = 1,
	},
};

static struct clk_regmap meson8b_mpll0 = {
	.data = &(struct clk_regmap_gate_data){
		.offset = HHI_MPLL_CNTL7,
		.bit_idx = 14,
	},
	.hw.init = &(struct clk_init_data){
		.name = "mpll0",
		.ops = &clk_regmap_gate_ops,
		.parent_names = (const char *[]){ "mpll0_div" },
		.num_parents = 1,
		.flags = CLK_SET_RATE_PARENT,
	},
};

static struct clk_regmap meson8b_mpll1_div = {
	.data = &(struct meson_clk_mpll_data){
		.sdm = {
			.reg_off = HHI_MPLL_CNTL8,
			.shift   = 0,
			.width   = 14,
		},
		.sdm_en = {
			.reg_off = HHI_MPLL_CNTL8,
			.shift   = 15,
			.width   = 1,
		},
		.n2 = {
			.reg_off = HHI_MPLL_CNTL8,
			.shift   = 16,
			.width   = 9,
		},
		.lock = &meson_clk_lock,
	},
	.hw.init = &(struct clk_init_data){
		.name = "mpll1_div",
		.ops = &meson_clk_mpll_ops,
		.parent_names = (const char *[]){ "mpll_prediv" },
		.num_parents = 1,
	},
};

static struct clk_regmap meson8b_mpll1 = {
	.data = &(struct clk_regmap_gate_data){
		.offset = HHI_MPLL_CNTL8,
		.bit_idx = 14,
	},
	.hw.init = &(struct clk_init_data){
		.name = "mpll1",
		.ops = &clk_regmap_gate_ops,
		.parent_names = (const char *[]){ "mpll1_div" },
		.num_parents = 1,
		.flags = CLK_SET_RATE_PARENT,
	},
};

static struct clk_regmap meson8b_mpll2_div = {
	.data = &(struct meson_clk_mpll_data){
		.sdm = {
			.reg_off = HHI_MPLL_CNTL9,
			.shift   = 0,
			.width   = 14,
		},
		.sdm_en = {
			.reg_off = HHI_MPLL_CNTL9,
			.shift   = 15,
			.width   = 1,
		},
		.n2 = {
			.reg_off = HHI_MPLL_CNTL9,
			.shift   = 16,
			.width   = 9,
		},
		.lock = &meson_clk_lock,
	},
	.hw.init = &(struct clk_init_data){
		.name = "mpll2_div",
		.ops = &meson_clk_mpll_ops,
		.parent_names = (const char *[]){ "mpll_prediv" },
		.num_parents = 1,
	},
};

static struct clk_regmap meson8b_mpll2 = {
	.data = &(struct clk_regmap_gate_data){
		.offset = HHI_MPLL_CNTL9,
		.bit_idx = 14,
	},
	.hw.init = &(struct clk_init_data){
		.name = "mpll2",
		.ops = &clk_regmap_gate_ops,
		.parent_names = (const char *[]){ "mpll2_div" },
		.num_parents = 1,
		.flags = CLK_SET_RATE_PARENT,
	},
};

static u32 mux_table_clk81[]	= { 6, 5, 7 };
static struct clk_regmap meson8b_mpeg_clk_sel = {
	.data = &(struct clk_regmap_mux_data){
		.offset = HHI_MPEG_CLK_CNTL,
		.mask = 0x7,
		.shift = 12,
		.table = mux_table_clk81,
	},
	.hw.init = &(struct clk_init_data){
		.name = "mpeg_clk_sel",
		.ops = &clk_regmap_mux_ro_ops,
		/*
		 * FIXME bits 14:12 selects from 8 possible parents:
		 * xtal, 1'b0 (wtf), fclk_div7, mpll_clkout1, mpll_clkout2,
		 * fclk_div4, fclk_div3, fclk_div5
		 */
		.parent_names = (const char *[]){ "fclk_div3", "fclk_div4",
			"fclk_div5" },
		.num_parents = 3,
	},
};

static struct clk_regmap meson8b_mpeg_clk_div = {
	.data = &(struct clk_regmap_div_data){
		.offset = HHI_MPEG_CLK_CNTL,
		.shift = 0,
		.width = 7,
	},
	.hw.init = &(struct clk_init_data){
		.name = "mpeg_clk_div",
		.ops = &clk_regmap_divider_ro_ops,
		.parent_names = (const char *[]){ "mpeg_clk_sel" },
		.num_parents = 1,
	},
};

static struct clk_regmap meson8b_clk81 = {
	.data = &(struct clk_regmap_gate_data){
		.offset = HHI_MPEG_CLK_CNTL,
		.bit_idx = 7,
	},
	.hw.init = &(struct clk_init_data){
		.name = "clk81",
		.ops = &clk_regmap_gate_ops,
		.parent_names = (const char *[]){ "mpeg_clk_div" },
		.num_parents = 1,
		.flags = CLK_IS_CRITICAL,
	},
};

static struct clk_regmap meson8b_cpu_in_sel = {
	.data = &(struct clk_regmap_mux_data){
		.offset = HHI_SYS_CPU_CLK_CNTL0,
		.mask = 0x1,
		.shift = 0,
	},
	.hw.init = &(struct clk_init_data){
		.name = "cpu_in_sel",
		.ops = &clk_regmap_mux_ro_ops,
		.parent_names = (const char *[]){ "xtal", "sys_pll" },
		.num_parents = 2,
		.flags = (CLK_SET_RATE_PARENT |
			  CLK_SET_RATE_NO_REPARENT),
	},
};

static struct clk_fixed_factor meson8b_cpu_div2 = {
	.mult = 1,
	.div = 2,
	.hw.init = &(struct clk_init_data){
		.name = "cpu_div2",
		.ops = &clk_fixed_factor_ops,
		.parent_names = (const char *[]){ "cpu_in_sel" },
		.num_parents = 1,
		.flags = CLK_SET_RATE_PARENT,
	},
};

static struct clk_fixed_factor meson8b_cpu_div3 = {
	.mult = 1,
	.div = 3,
	.hw.init = &(struct clk_init_data){
		.name = "cpu_div3",
		.ops = &clk_fixed_factor_ops,
		.parent_names = (const char *[]){ "cpu_in_sel" },
		.num_parents = 1,
		.flags = CLK_SET_RATE_PARENT,
	},
};

static const struct clk_div_table cpu_scale_table[] = {
	{ .val = 2, .div = 4 },
	{ .val = 3, .div = 6 },
	{ .val = 4, .div = 8 },
	{ .val = 5, .div = 10 },
	{ .val = 6, .div = 12 },
	{ .val = 7, .div = 14 },
	{ .val = 8, .div = 16 },
	{ /* sentinel */ },
};

static struct clk_regmap meson8b_cpu_scale_div = {
	.data = &(struct clk_regmap_div_data){
		.offset =  HHI_SYS_CPU_CLK_CNTL1,
		.shift = 20,
		.width = 9,
		.table = cpu_scale_table,
		.flags = CLK_DIVIDER_ALLOW_ZERO,
	},
	.hw.init = &(struct clk_init_data){
		.name = "cpu_scale_div",
		.ops = &clk_regmap_divider_ro_ops,
		.parent_names = (const char *[]){ "cpu_in_sel" },
		.num_parents = 1,
		.flags = CLK_SET_RATE_PARENT,
	},
};

static struct clk_regmap meson8b_cpu_scale_out_sel = {
	.data = &(struct clk_regmap_mux_data){
		.offset = HHI_SYS_CPU_CLK_CNTL0,
		.mask = 0x3,
		.shift = 2,
	},
	.hw.init = &(struct clk_init_data){
		.name = "cpu_scale_out_sel",
		.ops = &clk_regmap_mux_ro_ops,
		.parent_names = (const char *[]) { "cpu_in_sel",
						   "cpu_div2",
						   "cpu_div3",
						   "cpu_scale_div" },
		.num_parents = 4,
		.flags = CLK_SET_RATE_PARENT,
	},
};

static struct clk_regmap meson8b_cpu_clk = {
	.data = &(struct clk_regmap_mux_data){
		.offset = HHI_SYS_CPU_CLK_CNTL0,
		.mask = 0x1,
		.shift = 7,
	},
	.hw.init = &(struct clk_init_data){
		.name = "cpu_clk",
		.ops = &clk_regmap_mux_ro_ops,
<<<<<<< HEAD
		.parent_names = (const char *[]){ "xtal", "cpu_out_sel" },
=======
		.parent_names = (const char *[]){ "xtal",
						  "cpu_scale_out_sel" },
>>>>>>> 4b64487f
		.num_parents = 2,
		.flags = (CLK_SET_RATE_PARENT |
			  CLK_SET_RATE_NO_REPARENT),
	},
};

/* Everything Else (EE) domain gates */

static MESON_GATE(meson8b_ddr, HHI_GCLK_MPEG0, 0);
static MESON_GATE(meson8b_dos, HHI_GCLK_MPEG0, 1);
static MESON_GATE(meson8b_isa, HHI_GCLK_MPEG0, 5);
static MESON_GATE(meson8b_pl301, HHI_GCLK_MPEG0, 6);
static MESON_GATE(meson8b_periphs, HHI_GCLK_MPEG0, 7);
static MESON_GATE(meson8b_spicc, HHI_GCLK_MPEG0, 8);
static MESON_GATE(meson8b_i2c, HHI_GCLK_MPEG0, 9);
static MESON_GATE(meson8b_sar_adc, HHI_GCLK_MPEG0, 10);
static MESON_GATE(meson8b_smart_card, HHI_GCLK_MPEG0, 11);
static MESON_GATE(meson8b_rng0, HHI_GCLK_MPEG0, 12);
static MESON_GATE(meson8b_uart0, HHI_GCLK_MPEG0, 13);
static MESON_GATE(meson8b_sdhc, HHI_GCLK_MPEG0, 14);
static MESON_GATE(meson8b_stream, HHI_GCLK_MPEG0, 15);
static MESON_GATE(meson8b_async_fifo, HHI_GCLK_MPEG0, 16);
static MESON_GATE(meson8b_sdio, HHI_GCLK_MPEG0, 17);
static MESON_GATE(meson8b_abuf, HHI_GCLK_MPEG0, 18);
static MESON_GATE(meson8b_hiu_iface, HHI_GCLK_MPEG0, 19);
static MESON_GATE(meson8b_assist_misc, HHI_GCLK_MPEG0, 23);
static MESON_GATE(meson8b_spi, HHI_GCLK_MPEG0, 30);

static MESON_GATE(meson8b_i2s_spdif, HHI_GCLK_MPEG1, 2);
static MESON_GATE(meson8b_eth, HHI_GCLK_MPEG1, 3);
static MESON_GATE(meson8b_demux, HHI_GCLK_MPEG1, 4);
static MESON_GATE(meson8b_aiu_glue, HHI_GCLK_MPEG1, 6);
static MESON_GATE(meson8b_iec958, HHI_GCLK_MPEG1, 7);
static MESON_GATE(meson8b_i2s_out, HHI_GCLK_MPEG1, 8);
static MESON_GATE(meson8b_amclk, HHI_GCLK_MPEG1, 9);
static MESON_GATE(meson8b_aififo2, HHI_GCLK_MPEG1, 10);
static MESON_GATE(meson8b_mixer, HHI_GCLK_MPEG1, 11);
static MESON_GATE(meson8b_mixer_iface, HHI_GCLK_MPEG1, 12);
static MESON_GATE(meson8b_adc, HHI_GCLK_MPEG1, 13);
static MESON_GATE(meson8b_blkmv, HHI_GCLK_MPEG1, 14);
static MESON_GATE(meson8b_aiu, HHI_GCLK_MPEG1, 15);
static MESON_GATE(meson8b_uart1, HHI_GCLK_MPEG1, 16);
static MESON_GATE(meson8b_g2d, HHI_GCLK_MPEG1, 20);
static MESON_GATE(meson8b_usb0, HHI_GCLK_MPEG1, 21);
static MESON_GATE(meson8b_usb1, HHI_GCLK_MPEG1, 22);
static MESON_GATE(meson8b_reset, HHI_GCLK_MPEG1, 23);
static MESON_GATE(meson8b_nand, HHI_GCLK_MPEG1, 24);
static MESON_GATE(meson8b_dos_parser, HHI_GCLK_MPEG1, 25);
static MESON_GATE(meson8b_usb, HHI_GCLK_MPEG1, 26);
static MESON_GATE(meson8b_vdin1, HHI_GCLK_MPEG1, 28);
static MESON_GATE(meson8b_ahb_arb0, HHI_GCLK_MPEG1, 29);
static MESON_GATE(meson8b_efuse, HHI_GCLK_MPEG1, 30);
static MESON_GATE(meson8b_boot_rom, HHI_GCLK_MPEG1, 31);

static MESON_GATE(meson8b_ahb_data_bus, HHI_GCLK_MPEG2, 1);
static MESON_GATE(meson8b_ahb_ctrl_bus, HHI_GCLK_MPEG2, 2);
static MESON_GATE(meson8b_hdmi_intr_sync, HHI_GCLK_MPEG2, 3);
static MESON_GATE(meson8b_hdmi_pclk, HHI_GCLK_MPEG2, 4);
static MESON_GATE(meson8b_usb1_ddr_bridge, HHI_GCLK_MPEG2, 8);
static MESON_GATE(meson8b_usb0_ddr_bridge, HHI_GCLK_MPEG2, 9);
static MESON_GATE(meson8b_mmc_pclk, HHI_GCLK_MPEG2, 11);
static MESON_GATE(meson8b_dvin, HHI_GCLK_MPEG2, 12);
static MESON_GATE(meson8b_uart2, HHI_GCLK_MPEG2, 15);
static MESON_GATE(meson8b_sana, HHI_GCLK_MPEG2, 22);
static MESON_GATE(meson8b_vpu_intr, HHI_GCLK_MPEG2, 25);
static MESON_GATE(meson8b_sec_ahb_ahb3_bridge, HHI_GCLK_MPEG2, 26);
static MESON_GATE(meson8b_clk81_a9, HHI_GCLK_MPEG2, 29);

static MESON_GATE(meson8b_vclk2_venci0, HHI_GCLK_OTHER, 1);
static MESON_GATE(meson8b_vclk2_venci1, HHI_GCLK_OTHER, 2);
static MESON_GATE(meson8b_vclk2_vencp0, HHI_GCLK_OTHER, 3);
static MESON_GATE(meson8b_vclk2_vencp1, HHI_GCLK_OTHER, 4);
static MESON_GATE(meson8b_gclk_venci_int, HHI_GCLK_OTHER, 8);
static MESON_GATE(meson8b_gclk_vencp_int, HHI_GCLK_OTHER, 9);
static MESON_GATE(meson8b_dac_clk, HHI_GCLK_OTHER, 10);
static MESON_GATE(meson8b_aoclk_gate, HHI_GCLK_OTHER, 14);
static MESON_GATE(meson8b_iec958_gate, HHI_GCLK_OTHER, 16);
static MESON_GATE(meson8b_enc480p, HHI_GCLK_OTHER, 20);
static MESON_GATE(meson8b_rng1, HHI_GCLK_OTHER, 21);
static MESON_GATE(meson8b_gclk_vencl_int, HHI_GCLK_OTHER, 22);
static MESON_GATE(meson8b_vclk2_venclmcc, HHI_GCLK_OTHER, 24);
static MESON_GATE(meson8b_vclk2_vencl, HHI_GCLK_OTHER, 25);
static MESON_GATE(meson8b_vclk2_other, HHI_GCLK_OTHER, 26);
static MESON_GATE(meson8b_edp, HHI_GCLK_OTHER, 31);

/* Always On (AO) domain gates */

static MESON_GATE(meson8b_ao_media_cpu, HHI_GCLK_AO, 0);
static MESON_GATE(meson8b_ao_ahb_sram, HHI_GCLK_AO, 1);
static MESON_GATE(meson8b_ao_ahb_bus, HHI_GCLK_AO, 2);
static MESON_GATE(meson8b_ao_iface, HHI_GCLK_AO, 3);

static struct clk_hw_onecell_data meson8b_hw_onecell_data = {
	.hws = {
		[CLKID_XTAL] = &meson8b_xtal.hw,
		[CLKID_PLL_FIXED] = &meson8b_fixed_pll.hw,
		[CLKID_PLL_VID] = &meson8b_vid_pll.hw,
		[CLKID_PLL_SYS] = &meson8b_sys_pll.hw,
		[CLKID_FCLK_DIV2] = &meson8b_fclk_div2.hw,
		[CLKID_FCLK_DIV3] = &meson8b_fclk_div3.hw,
		[CLKID_FCLK_DIV4] = &meson8b_fclk_div4.hw,
		[CLKID_FCLK_DIV5] = &meson8b_fclk_div5.hw,
		[CLKID_FCLK_DIV7] = &meson8b_fclk_div7.hw,
		[CLKID_CPUCLK] = &meson8b_cpu_clk.hw,
		[CLKID_MPEG_SEL] = &meson8b_mpeg_clk_sel.hw,
		[CLKID_MPEG_DIV] = &meson8b_mpeg_clk_div.hw,
		[CLKID_CLK81] = &meson8b_clk81.hw,
		[CLKID_DDR]		    = &meson8b_ddr.hw,
		[CLKID_DOS]		    = &meson8b_dos.hw,
		[CLKID_ISA]		    = &meson8b_isa.hw,
		[CLKID_PL301]		    = &meson8b_pl301.hw,
		[CLKID_PERIPHS]		    = &meson8b_periphs.hw,
		[CLKID_SPICC]		    = &meson8b_spicc.hw,
		[CLKID_I2C]		    = &meson8b_i2c.hw,
		[CLKID_SAR_ADC]		    = &meson8b_sar_adc.hw,
		[CLKID_SMART_CARD]	    = &meson8b_smart_card.hw,
		[CLKID_RNG0]		    = &meson8b_rng0.hw,
		[CLKID_UART0]		    = &meson8b_uart0.hw,
		[CLKID_SDHC]		    = &meson8b_sdhc.hw,
		[CLKID_STREAM]		    = &meson8b_stream.hw,
		[CLKID_ASYNC_FIFO]	    = &meson8b_async_fifo.hw,
		[CLKID_SDIO]		    = &meson8b_sdio.hw,
		[CLKID_ABUF]		    = &meson8b_abuf.hw,
		[CLKID_HIU_IFACE]	    = &meson8b_hiu_iface.hw,
		[CLKID_ASSIST_MISC]	    = &meson8b_assist_misc.hw,
		[CLKID_SPI]		    = &meson8b_spi.hw,
		[CLKID_I2S_SPDIF]	    = &meson8b_i2s_spdif.hw,
		[CLKID_ETH]		    = &meson8b_eth.hw,
		[CLKID_DEMUX]		    = &meson8b_demux.hw,
		[CLKID_AIU_GLUE]	    = &meson8b_aiu_glue.hw,
		[CLKID_IEC958]		    = &meson8b_iec958.hw,
		[CLKID_I2S_OUT]		    = &meson8b_i2s_out.hw,
		[CLKID_AMCLK]		    = &meson8b_amclk.hw,
		[CLKID_AIFIFO2]		    = &meson8b_aififo2.hw,
		[CLKID_MIXER]		    = &meson8b_mixer.hw,
		[CLKID_MIXER_IFACE]	    = &meson8b_mixer_iface.hw,
		[CLKID_ADC]		    = &meson8b_adc.hw,
		[CLKID_BLKMV]		    = &meson8b_blkmv.hw,
		[CLKID_AIU]		    = &meson8b_aiu.hw,
		[CLKID_UART1]		    = &meson8b_uart1.hw,
		[CLKID_G2D]		    = &meson8b_g2d.hw,
		[CLKID_USB0]		    = &meson8b_usb0.hw,
		[CLKID_USB1]		    = &meson8b_usb1.hw,
		[CLKID_RESET]		    = &meson8b_reset.hw,
		[CLKID_NAND]		    = &meson8b_nand.hw,
		[CLKID_DOS_PARSER]	    = &meson8b_dos_parser.hw,
		[CLKID_USB]		    = &meson8b_usb.hw,
		[CLKID_VDIN1]		    = &meson8b_vdin1.hw,
		[CLKID_AHB_ARB0]	    = &meson8b_ahb_arb0.hw,
		[CLKID_EFUSE]		    = &meson8b_efuse.hw,
		[CLKID_BOOT_ROM]	    = &meson8b_boot_rom.hw,
		[CLKID_AHB_DATA_BUS]	    = &meson8b_ahb_data_bus.hw,
		[CLKID_AHB_CTRL_BUS]	    = &meson8b_ahb_ctrl_bus.hw,
		[CLKID_HDMI_INTR_SYNC]	    = &meson8b_hdmi_intr_sync.hw,
		[CLKID_HDMI_PCLK]	    = &meson8b_hdmi_pclk.hw,
		[CLKID_USB1_DDR_BRIDGE]	    = &meson8b_usb1_ddr_bridge.hw,
		[CLKID_USB0_DDR_BRIDGE]	    = &meson8b_usb0_ddr_bridge.hw,
		[CLKID_MMC_PCLK]	    = &meson8b_mmc_pclk.hw,
		[CLKID_DVIN]		    = &meson8b_dvin.hw,
		[CLKID_UART2]		    = &meson8b_uart2.hw,
		[CLKID_SANA]		    = &meson8b_sana.hw,
		[CLKID_VPU_INTR]	    = &meson8b_vpu_intr.hw,
		[CLKID_SEC_AHB_AHB3_BRIDGE] = &meson8b_sec_ahb_ahb3_bridge.hw,
		[CLKID_CLK81_A9]	    = &meson8b_clk81_a9.hw,
		[CLKID_VCLK2_VENCI0]	    = &meson8b_vclk2_venci0.hw,
		[CLKID_VCLK2_VENCI1]	    = &meson8b_vclk2_venci1.hw,
		[CLKID_VCLK2_VENCP0]	    = &meson8b_vclk2_vencp0.hw,
		[CLKID_VCLK2_VENCP1]	    = &meson8b_vclk2_vencp1.hw,
		[CLKID_GCLK_VENCI_INT]	    = &meson8b_gclk_venci_int.hw,
		[CLKID_GCLK_VENCP_INT]	    = &meson8b_gclk_vencp_int.hw,
		[CLKID_DAC_CLK]		    = &meson8b_dac_clk.hw,
		[CLKID_AOCLK_GATE]	    = &meson8b_aoclk_gate.hw,
		[CLKID_IEC958_GATE]	    = &meson8b_iec958_gate.hw,
		[CLKID_ENC480P]		    = &meson8b_enc480p.hw,
		[CLKID_RNG1]		    = &meson8b_rng1.hw,
		[CLKID_GCLK_VENCL_INT]	    = &meson8b_gclk_vencl_int.hw,
		[CLKID_VCLK2_VENCLMCC]	    = &meson8b_vclk2_venclmcc.hw,
		[CLKID_VCLK2_VENCL]	    = &meson8b_vclk2_vencl.hw,
		[CLKID_VCLK2_OTHER]	    = &meson8b_vclk2_other.hw,
		[CLKID_EDP]		    = &meson8b_edp.hw,
		[CLKID_AO_MEDIA_CPU]	    = &meson8b_ao_media_cpu.hw,
		[CLKID_AO_AHB_SRAM]	    = &meson8b_ao_ahb_sram.hw,
		[CLKID_AO_AHB_BUS]	    = &meson8b_ao_ahb_bus.hw,
		[CLKID_AO_IFACE]	    = &meson8b_ao_iface.hw,
		[CLKID_MPLL0]		    = &meson8b_mpll0.hw,
		[CLKID_MPLL1]		    = &meson8b_mpll1.hw,
		[CLKID_MPLL2]		    = &meson8b_mpll2.hw,
		[CLKID_MPLL0_DIV]	    = &meson8b_mpll0_div.hw,
		[CLKID_MPLL1_DIV]	    = &meson8b_mpll1_div.hw,
		[CLKID_MPLL2_DIV]	    = &meson8b_mpll2_div.hw,
		[CLKID_CPU_IN_SEL]	    = &meson8b_cpu_in_sel.hw,
		[CLKID_CPU_DIV2]	    = &meson8b_cpu_div2.hw,
		[CLKID_CPU_DIV3]	    = &meson8b_cpu_div3.hw,
		[CLKID_CPU_SCALE_DIV]	    = &meson8b_cpu_scale_div.hw,
		[CLKID_CPU_SCALE_OUT_SEL]   = &meson8b_cpu_scale_out_sel.hw,
		[CLKID_MPLL_PREDIV]	    = &meson8b_mpll_prediv.hw,
		[CLKID_FCLK_DIV2_DIV]	    = &meson8b_fclk_div2_div.hw,
		[CLKID_FCLK_DIV3_DIV]	    = &meson8b_fclk_div3_div.hw,
		[CLKID_FCLK_DIV4_DIV]	    = &meson8b_fclk_div4_div.hw,
		[CLKID_FCLK_DIV5_DIV]	    = &meson8b_fclk_div5_div.hw,
		[CLKID_FCLK_DIV7_DIV]	    = &meson8b_fclk_div7_div.hw,
		[CLK_NR_CLKS]		    = NULL,
	},
	.num = CLK_NR_CLKS,
};

static struct clk_regmap *const meson8b_clk_regmaps[] = {
	&meson8b_clk81,
	&meson8b_ddr,
	&meson8b_dos,
	&meson8b_isa,
	&meson8b_pl301,
	&meson8b_periphs,
	&meson8b_spicc,
	&meson8b_i2c,
	&meson8b_sar_adc,
	&meson8b_smart_card,
	&meson8b_rng0,
	&meson8b_uart0,
	&meson8b_sdhc,
	&meson8b_stream,
	&meson8b_async_fifo,
	&meson8b_sdio,
	&meson8b_abuf,
	&meson8b_hiu_iface,
	&meson8b_assist_misc,
	&meson8b_spi,
	&meson8b_i2s_spdif,
	&meson8b_eth,
	&meson8b_demux,
	&meson8b_aiu_glue,
	&meson8b_iec958,
	&meson8b_i2s_out,
	&meson8b_amclk,
	&meson8b_aififo2,
	&meson8b_mixer,
	&meson8b_mixer_iface,
	&meson8b_adc,
	&meson8b_blkmv,
	&meson8b_aiu,
	&meson8b_uart1,
	&meson8b_g2d,
	&meson8b_usb0,
	&meson8b_usb1,
	&meson8b_reset,
	&meson8b_nand,
	&meson8b_dos_parser,
	&meson8b_usb,
	&meson8b_vdin1,
	&meson8b_ahb_arb0,
	&meson8b_efuse,
	&meson8b_boot_rom,
	&meson8b_ahb_data_bus,
	&meson8b_ahb_ctrl_bus,
	&meson8b_hdmi_intr_sync,
	&meson8b_hdmi_pclk,
	&meson8b_usb1_ddr_bridge,
	&meson8b_usb0_ddr_bridge,
	&meson8b_mmc_pclk,
	&meson8b_dvin,
	&meson8b_uart2,
	&meson8b_sana,
	&meson8b_vpu_intr,
	&meson8b_sec_ahb_ahb3_bridge,
	&meson8b_clk81_a9,
	&meson8b_vclk2_venci0,
	&meson8b_vclk2_venci1,
	&meson8b_vclk2_vencp0,
	&meson8b_vclk2_vencp1,
	&meson8b_gclk_venci_int,
	&meson8b_gclk_vencp_int,
	&meson8b_dac_clk,
	&meson8b_aoclk_gate,
	&meson8b_iec958_gate,
	&meson8b_enc480p,
	&meson8b_rng1,
	&meson8b_gclk_vencl_int,
	&meson8b_vclk2_venclmcc,
	&meson8b_vclk2_vencl,
	&meson8b_vclk2_other,
	&meson8b_edp,
	&meson8b_ao_media_cpu,
	&meson8b_ao_ahb_sram,
	&meson8b_ao_ahb_bus,
	&meson8b_ao_iface,
	&meson8b_mpeg_clk_div,
	&meson8b_mpeg_clk_sel,
	&meson8b_mpll0,
	&meson8b_mpll1,
	&meson8b_mpll2,
	&meson8b_mpll0_div,
	&meson8b_mpll1_div,
	&meson8b_mpll2_div,
	&meson8b_fixed_pll,
	&meson8b_vid_pll,
	&meson8b_sys_pll,
	&meson8b_cpu_in_sel,
	&meson8b_cpu_scale_div,
	&meson8b_cpu_scale_out_sel,
	&meson8b_cpu_clk,
	&meson8b_mpll_prediv,
	&meson8b_fclk_div2,
	&meson8b_fclk_div3,
	&meson8b_fclk_div4,
	&meson8b_fclk_div5,
	&meson8b_fclk_div7,
};

static const struct meson8b_clk_reset_line {
	u32 reg;
	u8 bit_idx;
} meson8b_clk_reset_bits[] = {
	[CLKC_RESET_L2_CACHE_SOFT_RESET] = {
		.reg = HHI_SYS_CPU_CLK_CNTL0, .bit_idx = 30
	},
	[CLKC_RESET_AXI_64_TO_128_BRIDGE_A5_SOFT_RESET] = {
		.reg = HHI_SYS_CPU_CLK_CNTL0, .bit_idx = 29
	},
	[CLKC_RESET_SCU_SOFT_RESET] = {
		.reg = HHI_SYS_CPU_CLK_CNTL0, .bit_idx = 28
	},
	[CLKC_RESET_CPU3_SOFT_RESET] = {
		.reg = HHI_SYS_CPU_CLK_CNTL0, .bit_idx = 27
	},
	[CLKC_RESET_CPU2_SOFT_RESET] = {
		.reg = HHI_SYS_CPU_CLK_CNTL0, .bit_idx = 26
	},
	[CLKC_RESET_CPU1_SOFT_RESET] = {
		.reg = HHI_SYS_CPU_CLK_CNTL0, .bit_idx = 25
	},
	[CLKC_RESET_CPU0_SOFT_RESET] = {
		.reg = HHI_SYS_CPU_CLK_CNTL0, .bit_idx = 24
	},
	[CLKC_RESET_A5_GLOBAL_RESET] = {
		.reg = HHI_SYS_CPU_CLK_CNTL0, .bit_idx = 18
	},
	[CLKC_RESET_A5_AXI_SOFT_RESET] = {
		.reg = HHI_SYS_CPU_CLK_CNTL0, .bit_idx = 17
	},
	[CLKC_RESET_A5_ABP_SOFT_RESET] = {
		.reg = HHI_SYS_CPU_CLK_CNTL0, .bit_idx = 16
	},
	[CLKC_RESET_AXI_64_TO_128_BRIDGE_MMC_SOFT_RESET] = {
		.reg = HHI_SYS_CPU_CLK_CNTL1, .bit_idx = 30
	},
	[CLKC_RESET_VID_CLK_CNTL_SOFT_RESET] = {
		.reg = HHI_VID_CLK_CNTL, .bit_idx = 15
	},
	[CLKC_RESET_VID_DIVIDER_CNTL_SOFT_RESET_POST] = {
		.reg = HHI_VID_DIVIDER_CNTL, .bit_idx = 7
	},
	[CLKC_RESET_VID_DIVIDER_CNTL_SOFT_RESET_PRE] = {
		.reg = HHI_VID_DIVIDER_CNTL, .bit_idx = 3
	},
	[CLKC_RESET_VID_DIVIDER_CNTL_RESET_N_POST] = {
		.reg = HHI_VID_DIVIDER_CNTL, .bit_idx = 1
	},
	[CLKC_RESET_VID_DIVIDER_CNTL_RESET_N_PRE] = {
		.reg = HHI_VID_DIVIDER_CNTL, .bit_idx = 0
	},
};

static int meson8b_clk_reset_update(struct reset_controller_dev *rcdev,
				    unsigned long id, bool assert)
{
	struct meson8b_clk_reset *meson8b_clk_reset =
		container_of(rcdev, struct meson8b_clk_reset, reset);
	unsigned long flags;
	const struct meson8b_clk_reset_line *reset;
	u32 val;

	if (id >= ARRAY_SIZE(meson8b_clk_reset_bits))
		return -EINVAL;

	reset = &meson8b_clk_reset_bits[id];

	spin_lock_irqsave(&meson_clk_lock, flags);

	val = readl(meson8b_clk_reset->base + reset->reg);
	if (assert)
		val |= BIT(reset->bit_idx);
	else
		val &= ~BIT(reset->bit_idx);
	writel(val, meson8b_clk_reset->base + reset->reg);

	spin_unlock_irqrestore(&meson_clk_lock, flags);

	return 0;
}

static int meson8b_clk_reset_assert(struct reset_controller_dev *rcdev,
				     unsigned long id)
{
	return meson8b_clk_reset_update(rcdev, id, true);
}

static int meson8b_clk_reset_deassert(struct reset_controller_dev *rcdev,
				       unsigned long id)
{
	return meson8b_clk_reset_update(rcdev, id, false);
}

static const struct reset_control_ops meson8b_clk_reset_ops = {
	.assert = meson8b_clk_reset_assert,
	.deassert = meson8b_clk_reset_deassert,
};

static const struct regmap_config clkc_regmap_config = {
	.reg_bits       = 32,
	.val_bits       = 32,
	.reg_stride     = 4,
};

static int meson8b_clkc_probe(struct platform_device *pdev)
{
	int ret, i;
	struct device *dev = &pdev->dev;
	struct regmap *map;

	if (!clk_base)
		return -ENXIO;

	map = devm_regmap_init_mmio(dev, clk_base, &clkc_regmap_config);
	if (IS_ERR(map))
		return PTR_ERR(map);

	/* Populate regmap for the regmap backed clocks */
	for (i = 0; i < ARRAY_SIZE(meson8b_clk_regmaps); i++)
		meson8b_clk_regmaps[i]->map = map;

	/*
	 * register all clks
	 * CLKID_UNUSED = 0, so skip it and start with CLKID_XTAL = 1
	 */
	for (i = CLKID_XTAL; i < CLK_NR_CLKS; i++) {
		/* array might be sparse */
		if (!meson8b_hw_onecell_data.hws[i])
			continue;

		ret = devm_clk_hw_register(dev, meson8b_hw_onecell_data.hws[i]);
		if (ret)
			return ret;
	}

	return devm_of_clk_add_hw_provider(dev, of_clk_hw_onecell_get,
					   &meson8b_hw_onecell_data);
}

static const struct of_device_id meson8b_clkc_match_table[] = {
	{ .compatible = "amlogic,meson8-clkc" },
	{ .compatible = "amlogic,meson8b-clkc" },
	{ .compatible = "amlogic,meson8m2-clkc" },
	{ }
};

static struct platform_driver meson8b_driver = {
	.probe		= meson8b_clkc_probe,
	.driver		= {
		.name	= "meson8b-clkc",
		.of_match_table = meson8b_clkc_match_table,
	},
};

builtin_platform_driver(meson8b_driver);

static void __init meson8b_clkc_reset_init(struct device_node *np)
{
	struct meson8b_clk_reset *rstc;
	int ret;

	/* Generic clocks, PLLs and some of the reset-bits */
	clk_base = of_iomap(np, 1);
	if (!clk_base) {
		pr_err("%s: Unable to map clk base\n", __func__);
		return;
	}

	rstc = kzalloc(sizeof(*rstc), GFP_KERNEL);
	if (!rstc)
		return;

	/* Reset Controller */
	rstc->base = clk_base;
	rstc->reset.ops = &meson8b_clk_reset_ops;
	rstc->reset.nr_resets = ARRAY_SIZE(meson8b_clk_reset_bits);
	rstc->reset.of_node = np;
	ret = reset_controller_register(&rstc->reset);
	if (ret) {
		pr_err("%s: Failed to register clkc reset controller: %d\n",
		       __func__, ret);
		return;
	}
}

CLK_OF_DECLARE_DRIVER(meson8_clkc, "amlogic,meson8-clkc",
		      meson8b_clkc_reset_init);
CLK_OF_DECLARE_DRIVER(meson8b_clkc, "amlogic,meson8b-clkc",
		      meson8b_clkc_reset_init);
CLK_OF_DECLARE_DRIVER(meson8m2_clkc, "amlogic,meson8m2-clkc",
		      meson8b_clkc_reset_init);<|MERGE_RESOLUTION|>--- conflicted
+++ resolved
@@ -253,11 +253,7 @@
 	.mult = 1,
 	.div = 3,
 	.hw.init = &(struct clk_init_data){
-<<<<<<< HEAD
-		.name = "fclk_div_div3",
-=======
 		.name = "fclk_div3_div",
->>>>>>> 4b64487f
 		.ops = &clk_fixed_factor_ops,
 		.parent_names = (const char *[]){ "fixed_pll" },
 		.num_parents = 1,
@@ -636,12 +632,8 @@
 	.hw.init = &(struct clk_init_data){
 		.name = "cpu_clk",
 		.ops = &clk_regmap_mux_ro_ops,
-<<<<<<< HEAD
-		.parent_names = (const char *[]){ "xtal", "cpu_out_sel" },
-=======
 		.parent_names = (const char *[]){ "xtal",
 						  "cpu_scale_out_sel" },
->>>>>>> 4b64487f
 		.num_parents = 2,
 		.flags = (CLK_SET_RATE_PARENT |
 			  CLK_SET_RATE_NO_REPARENT),
